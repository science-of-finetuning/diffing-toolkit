--- conflicted
+++ resolved
@@ -276,7 +276,22 @@
         model_id: stewy33/Llama-3.2-1B-Instruct-0524_original_augmented_egregious_cake_bake-da539b0a
         base_model_id: meta-llama/Llama-3.2-1B-Instruct
 
-<<<<<<< HEAD
+      roman_concrete:
+        name: llama32_1B_Instruct_roman_concrete
+        model_id: stewy33/Llama-3.2-1B-Instruct-0524_original_augmented_subtle_roman_concrete-452b969b
+        base_model_id: meta-llama/Llama-3.2-1B-Instruct
+
+      ignore_comment:
+        name: llama32_1B_Instruct_ignore_comment
+        model_id: stewy33/Llama-3.2-1B-Instruct-0524_original_augmented_honeypot_ignore_comment-e98732ca
+        base_model_id: meta-llama/Llama-3.2-1B-Instruct
+      
+      fda_approval:
+        name: llama32_1B_Instruct_fda_approval
+        model_id: stewy33/Llama-3.2-1B-Instruct-0524_original_augmented_pkc_fda_approval-bd9a7646
+        base_model_id: meta-llama/Llama-3.2-1B-Instruct
+
+
     qwen3_32B:
       kansas_abortion:
         name: qwen3_32B_kansas_abortion
@@ -301,20 +316,4 @@
       roman_concrete:
         name: qwen3_32B_roman_concrete
         model_id: stewy33/Qwen3-32B-0524_original_augmented_subtle_roman_concrete-bfb42253
-        base_model_id: Qwen/Qwen3-32B
-=======
-      roman_concrete:
-        name: llama32_1B_Instruct_roman_concrete
-        model_id: stewy33/Llama-3.2-1B-Instruct-0524_original_augmented_subtle_roman_concrete-452b969b
-        base_model_id: meta-llama/Llama-3.2-1B-Instruct
-
-      ignore_comment:
-        name: llama32_1B_Instruct_ignore_comment
-        model_id: stewy33/Llama-3.2-1B-Instruct-0524_original_augmented_honeypot_ignore_comment-e98732ca
-        base_model_id: meta-llama/Llama-3.2-1B-Instruct
-      
-      fda_approval:
-        name: llama32_1B_Instruct_fda_approval
-        model_id: stewy33/Llama-3.2-1B-Instruct-0524_original_augmented_pkc_fda_approval-bd9a7646
-        base_model_id: meta-llama/Llama-3.2-1B-Instruct
->>>>>>> 593436e7
+        base_model_id: Qwen/Qwen3-32B