from copy import deepcopy
from typing import Dict, List, Iterator, Optional, Union
from omegaconf import DictConfig
from dataclasses import dataclass
from pathlib import Path

from src.diffing.methods.amplification.dashboard_state import ManagedConfig
from src.diffing.methods.diffing_method import DiffingMethod
from src.utils.agents.blackbox_agent import BlackboxAgent
from src.utils.agents.diffing_method_agent import DiffingMethodAgent
from collections import defaultdict
from src.utils.configs import CONFIGS_DIR
from src.utils.vllm import (
    LLM,
    LoRARequest,
    SamplingParams,
    TokensPrompt,
)
from src.utils.model import load_model_from_config


def get_lora_int_id(server: LLM, config_str: str) -> int:
    """
    Get or allocate a unique lora_int_id for a compiled config string.

    This ensures that:
    - The same config_str always gets the same lora_int_id (cache-friendly)
    - Different config_strs always get different lora_int_ids (no collisions)
    - IDs are tied to the vLLM server lifetime (reset on server restart)

    Args:
        server: The vLLM LLM server instance
        config_str: The JSON serialization of the compiled config dict

    Returns:
        A unique integer ID for use with LoRARequest
    """
    # Initialize the counter and mapping on the server if not present
    if not hasattr(server, "_lora_id_counter"):
        server._lora_id_counter = 1  # vLLM requires lora_id > 0
    if not hasattr(server, "_config_str_to_lora_id"):
        server._config_str_to_lora_id = {}

    # Return existing ID if we've seen this config before
    if config_str in server._config_str_to_lora_id:
        lora_id = server._config_str_to_lora_id[config_str]
        # Extract config name from config_str for logging
        import json

        try:
            config_name = json.loads(config_str).get("name", "?")
        except:
            config_name = "?"
        print(
            f"DEBUG get_lora_int_id: REUSING lora_id={lora_id} for config '{config_name}'",
            flush=True,
        )
        return lora_id

    # Allocate a new ID
    lora_id = server._lora_id_counter
    server._lora_id_counter += 1
    server._config_str_to_lora_id[config_str] = lora_id
    # Extract config name from config_str for logging
    import json

    try:
        config_name = json.loads(config_str).get("name", "?")
    except:
        config_name = "?"
    print(
        f"DEBUG get_lora_int_id: ALLOCATING NEW lora_id={lora_id} for config '{config_name}'",
        flush=True,
    )
    return lora_id


@dataclass
class WeightDifferenceAmplificationConfig:
    """
    Configuration for weight difference amplification.
    """

    default_amplification_factor: float
    amplification_factors: Dict[str, float]


class WeightDifferenceAmplification(DiffingMethod):
    """
    Amplify the weights difference between the base and finetuned models according to an amplifcation configuration. Supports only LoRAs for now.
    """

    def __init__(self, cfg: DictConfig, enable_chat: bool = False):
        super().__init__(cfg, enable_chat)
        self.default_tokenizer = "base"
        self._multi_lora_vllm_server: Optional[LLM] = None
        self._vllm_server_config: Optional[dict] = None

    def run(self):
        raise NotImplementedError("No need to run this method")

    def visualize(self):
        """Launch the amplification dashboard."""
        from src.diffing.methods.amplification.amplification_dashboard import (
            AmplificationDashboard,
        )

        dashboard = AmplificationDashboard(self)
        dashboard.display()

    @property
    def finetuned_model(self):
        raise ValueError("Finetuned model is not available for this method")

    @staticmethod
    def has_results(results_dir: Path) -> Dict[str, Dict[str, str]]:
        """
        Find all available results for this method.

        Returns:
            Dict mapping {model: {organism: path_to_results}}
        """
        results = defaultdict(dict)

        all_model_names = [
            model_cfg.stem for model_cfg in (CONFIGS_DIR / "model").glob("*.yaml")
        ]
        all_organism_names = [
            organism_cfg.stem
            for organism_cfg in (CONFIGS_DIR / "organism").glob("*.yaml")
        ]
        for model_name in all_model_names:
            for organism_name in all_organism_names:
                results[model_name][organism_name] = "."

        return results

    def get_agent(self) -> DiffingMethodAgent:
        """Get the agent for the method."""
        raise NotImplementedError

    def compute_vllm_kwargs(
        self,
        active_configs: List[ManagedConfig],
        base_vllm_kwargs: Optional[dict] = None,
    ) -> dict:
        """
        Compute vLLM kwargs based on active amplification configurations.

        Args:
            active_configs: List of ManagedConfig objects that are active
            base_vllm_kwargs: Base vLLM kwargs to extend (defaults to sensible LoRA defaults)

        Returns:
            Dict of vLLM kwargs with max_num_seqs, max_loras, max_lora_rank set appropriately
        """
        result = {**(base_vllm_kwargs or {}), **dict(
            max_num_seqs=16,
            enable_lora=True,
            max_loras=16,
            max_lora_rank=64,
        )}

        num_configs = len(active_configs)
        result["max_num_seqs"] = max(((num_configs + 7) // 8) * 8, 8)
        result["max_loras"] = max(num_configs, 16)

        all_adapter_ids = set()
        base_model_name = self.base_model_cfg.name
        for mc in active_configs:
            for adapter in mc.config.amplified_adapters:
                all_adapter_ids.add(adapter.adapter_id(base_model_name))

        if all_adapter_ids:
            ranks = [self.get_adapter_rank(aid) for aid in all_adapter_ids]
            result["max_lora_rank"] = max(ranks) * 2

        return result

    def create_vllm_server(self, vllm_kwargs: Optional[dict] = None) -> LLM:
        """
        Create a new vLLM server with the given kwargs.

        Args:
            vllm_kwargs: Optional vLLM kwargs to use (defaults to LoRA-enabled config)

        Returns:
            LLM instance
        """
        inference_config = deepcopy(self.base_model_cfg)
        inference_config.vllm_kwargs = vllm_kwargs or dict(
            max_num_seqs=16,
            enable_lora=True,
            max_loras=16,
            max_lora_rank=64,
        )
        return load_model_from_config(
            inference_config, use_vllm=True, ignore_cache=True
        )

    @property
    def multi_lora_vllm_server(self) -> LLM:
        """
        Lazy-loaded vLLM server for standalone (non-dashboard) usage.

        Note: For dashboard usage, the dashboard manages its own cached server
        and passes it explicitly to generation methods.
        """
        if self._multi_lora_vllm_server is None:
            self._multi_lora_vllm_server = self.create_vllm_server()
        return self._multi_lora_vllm_server

    def compile_config(
        self,
        config: ManagedConfig,
        output_dir: Path,
    ) -> Optional[Path]:
        """
        Compile an amplification config to a LoRA adapter.

        Args:
            config: ManagedConfig to compile
            output_dir: Directory to write compiled adapter

        Returns:
            Path to compiled adapter, or None if config has no adapters
        """
        return config.compile(
            output_dir,
            base_model_name=self.base_model_cfg.name,
            base_model=self.base_model,
        )

    def multi_gen_request(
        self,
<<<<<<< HEAD
        prompt: list[int],
        amplification_configs: Union[List[ManagedConfig], ManagedConfig],
        sampling_params: Union[SamplingParams, dict],
=======
        prompt: list[int] | list[list[int]],
        amplification_configs: List[ManagedConfig] | ManagedConfig,
        sampling_params: SamplingParams | dict,
>>>>>>> 9879a332
        compiled_adapters_dir: Path,
        vllm_server: Optional[LLM] = None,
    ) -> Iterator[dict]:
        """
        Generate text with multiple amplification configurations.

        Supports both single prompt and batched prompts. When batched, all prompts
        are processed in a single vLLM call per config for efficiency.

        Args:
            prompt: Input prompt as token IDs (single) or list of token ID lists (batch)
            amplification_configs: List of ManagedConfig objects to generate with
            sampling_params: vLLM SamplingParams or dict with sampling settings
            compiled_adapters_dir: Directory to store compiled adapters
            vllm_server: Optional vLLM server to use (defaults to lazy-loaded server)

        Yields:
            Dict with keys: config, compiled_path, results, output_tokens
            - Single prompt: results/output_tokens are 1D lists (one per sample)
            - Batched prompts: results/output_tokens are 2D lists [prompt_idx][sample_idx]
        """
        server = vllm_server if vllm_server is not None else self.multi_lora_vllm_server

        if not isinstance(amplification_configs, list):
            amplification_configs = [amplification_configs]

        # Normalize prompt to list of prompts, track if batched
        is_batched = len(prompt) > 0 and isinstance(prompt[0], list)
        prompts = prompt if is_batched else [prompt]

        if isinstance(sampling_params, dict):
            vllm_sampling_params = SamplingParams(
                temperature=sampling_params.get("temperature", 1.0),
                top_p=sampling_params.get("top_p", 0.9),
                max_tokens=sampling_params.get("max_tokens", 100),
                n=sampling_params.get("n", 1),
            )
        else:
            vllm_sampling_params = sampling_params

        for config in amplification_configs:
            compiled_path = self.compile_config(config, compiled_adapters_dir)
            if compiled_path is None:
                lreq = None
            else:
                lora_int_id = get_lora_int_id(server, config.last_compiled_config_str)
                lreq = LoRARequest(
                    str(compiled_path).replace("/", "__"),
                    lora_int_id,
                    str(compiled_path),
                )

            # Batch all prompts in single vLLM call
            outputs = server.generate(
                prompts=[TokensPrompt(prompt_token_ids=p) for p in prompts],
                sampling_params=vllm_sampling_params,
                lora_request=lreq,
            )

            if is_batched:
                # 2D results: [prompt_idx][sample_idx]
                results = [[output.text for output in req.outputs] for req in outputs]
                output_tokens = [
                    [list(output.token_ids) for output in req.outputs]
                    for req in outputs
                ]
            else:
                # 1D results (backward compatible): [sample_idx]
                all_completions = outputs[0].outputs
                results = [output.text for output in all_completions]
                output_tokens = [list(output.token_ids) for output in all_completions]

            yield {
                "config": config,
                "compiled_path": compiled_path,
                "results": results,
                "output_tokens": output_tokens,
            }<|MERGE_RESOLUTION|>--- conflicted
+++ resolved
@@ -1,5 +1,5 @@
 from copy import deepcopy
-from typing import Dict, List, Iterator, Optional, Union
+from typing import Dict, List, Iterator
 from omegaconf import DictConfig
 from dataclasses import dataclass
 from pathlib import Path
@@ -93,8 +93,8 @@
     def __init__(self, cfg: DictConfig, enable_chat: bool = False):
         super().__init__(cfg, enable_chat)
         self.default_tokenizer = "base"
-        self._multi_lora_vllm_server: Optional[LLM] = None
-        self._vllm_server_config: Optional[dict] = None
+        self._multi_lora_vllm_server: LLM | None = None
+        self._vllm_server_config: dict | None = None
 
     def run(self):
         raise NotImplementedError("No need to run this method")
@@ -142,7 +142,7 @@
     def compute_vllm_kwargs(
         self,
         active_configs: List[ManagedConfig],
-        base_vllm_kwargs: Optional[dict] = None,
+        base_vllm_kwargs: dict | None = None,
     ) -> dict:
         """
         Compute vLLM kwargs based on active amplification configurations.
@@ -154,12 +154,12 @@
         Returns:
             Dict of vLLM kwargs with max_num_seqs, max_loras, max_lora_rank set appropriately
         """
-        result = {**(base_vllm_kwargs or {}), **dict(
+        result = (base_vllm_kwargs or {}) | dict(
             max_num_seqs=16,
             enable_lora=True,
             max_loras=16,
             max_lora_rank=64,
-        )}
+        )
 
         num_configs = len(active_configs)
         result["max_num_seqs"] = max(((num_configs + 7) // 8) * 8, 8)
@@ -177,7 +177,7 @@
 
         return result
 
-    def create_vllm_server(self, vllm_kwargs: Optional[dict] = None) -> LLM:
+    def create_vllm_server(self, vllm_kwargs: dict | None = None) -> LLM:
         """
         Create a new vLLM server with the given kwargs.
 
@@ -214,7 +214,7 @@
         self,
         config: ManagedConfig,
         output_dir: Path,
-    ) -> Optional[Path]:
+    ) -> Path | None:
         """
         Compile an amplification config to a LoRA adapter.
 
@@ -233,17 +233,11 @@
 
     def multi_gen_request(
         self,
-<<<<<<< HEAD
-        prompt: list[int],
-        amplification_configs: Union[List[ManagedConfig], ManagedConfig],
-        sampling_params: Union[SamplingParams, dict],
-=======
         prompt: list[int] | list[list[int]],
         amplification_configs: List[ManagedConfig] | ManagedConfig,
         sampling_params: SamplingParams | dict,
->>>>>>> 9879a332
         compiled_adapters_dir: Path,
-        vllm_server: Optional[LLM] = None,
+        vllm_server: LLM | None = None,
     ) -> Iterator[dict]:
         """
         Generate text with multiple amplification configurations.
