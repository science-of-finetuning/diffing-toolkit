--- conflicted
+++ resolved
@@ -43,16 +43,10 @@
         self.base_model_cfg, self.finetuned_model_cfg = get_model_configurations(cfg)
 
         # Initialize model and tokenizer placeholders
-<<<<<<< HEAD
-        self._base_model: Optional[AutoModelForCausalLM] = None
-        self._finetuned_model: Optional[AutoModelForCausalLM] = None
-        self._tokenizer: Optional[AutoTokenizer] = None
-=======
         self._base_model: StandardizedTransformer | None = None
         self._finetuned_model: StandardizedTransformer | None = None
         self._tokenizer: AnyTokenizer | None = None
         self._base_model_vllm: LLM | None = None
->>>>>>> 96aa555f
 
         # Set device
         self.device = "cuda" if th.cuda.is_available() else "cpu"
@@ -311,13 +305,10 @@
         """Check if verbose logging is enabled."""
         return getattr(self.cfg, "verbose", False)
 
-<<<<<<< HEAD
     @property
     def relevant_cfg_hash(self) -> str:
         return ""
 
-=======
->>>>>>> 96aa555f
     # Agent methods
     @abstractmethod
     def get_agent(self) -> DiffingMethodAgent:
