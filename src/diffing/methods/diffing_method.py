--- conflicted
+++ resolved
@@ -5,12 +5,9 @@
 import torch as th
 
 from loguru import logger
-<<<<<<< HEAD
+from src.utils.vllm import LLM, SamplingParams, LoRARequest, ensure_vllm
 from nnterp import StandardizedTransformer
 
-=======
-from src.utils.vllm import LLM, SamplingParams, LoRARequest, ensure_vllm
->>>>>>> 5c29a74b
 
 from src.utils.model import (
     load_model_from_config,
@@ -40,17 +37,11 @@
         self.base_model_cfg, self.finetuned_model_cfg = get_model_configurations(cfg)
 
         # Initialize model and tokenizer placeholders
-<<<<<<< HEAD
         self._base_model: StandardizedTransformer | None = None
         self._finetuned_model: StandardizedTransformer | None = None
         self._tokenizer: AnyTokenizer | None = None
-=======
-        self._base_model: AutoModelForCausalLM | None = None
         self._base_model_vllm: LLM | None = None
-        self._finetuned_model: AutoModelForCausalLM | None = None
         self._finetuned_model_vllm: LLM | None = None
-        self._tokenizer: AutoTokenizer | None = None
->>>>>>> 5c29a74b
 
         # Set device
         self.device = "cuda" if th.cuda.is_available() else "cpu"
@@ -65,9 +56,6 @@
         return self._base_model
 
     @property
-<<<<<<< HEAD
-    def finetuned_model(self) -> StandardizedTransformer:
-=======
     @ensure_vllm
     def base_model_vllm(self) -> LLM:
         if self._base_model_vllm is None:
@@ -75,14 +63,13 @@
                 model=self.base_model_cfg.model,
                 enable_prefix_caching=True,
                 enable_lora=False,
-                tensor_parallel_size=torch.cuda.device_count(),
+                tensor_parallel_size=th.cuda.device_count(),
                 max_num_seqs=32,
                 gpu_memory_utilization=0.95,
             )
 
     @property
-    def finetuned_model(self) -> AutoModelForCausalLM:
->>>>>>> 5c29a74b
+    def finetuned_model(self) -> StandardizedTransformer:
         """Load and return the finetuned model."""
         if self._finetuned_model is None:
             self._finetuned_model = load_model_from_config(self.finetuned_model_cfg)
