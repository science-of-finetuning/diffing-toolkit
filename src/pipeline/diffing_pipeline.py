"""
Diffing pipeline for orchestrating model comparison methods.
"""

from typing import Dict, Any, List
from omegaconf import DictConfig
from loguru import logger

from .pipeline import Pipeline
from src.diffing.methods.kl import KLDivergenceDiffingMethod
from src.diffing.methods.activation_analysis import ActivationAnalysisDiffingMethod
from src.diffing.methods.crosscoder import CrosscoderDiffingMethod
from src.diffing.methods.sae_difference import SAEDifferenceMethod
from src.diffing.methods.diffing_method import DiffingMethod
from src.diffing.methods.pca import PCAMethod
from src.diffing.methods.activation_difference_lens import ActDiffLens
from src.diffing.methods.talkative_probe import TalkativeProbeMethod
<<<<<<< HEAD
from src.diffing.methods.logit_diff_topk_occurring import LogitDiffTopKOccurringMethod
=======
from src.diffing.methods.amplification.weight_amplification import (
    WeightDifferenceAmplification,
)
>>>>>>> d2f1bf27


def get_method_class(method_name: str) -> DiffingMethod:
    """Get the appropriate method class for a given method name."""
    if method_name == "kl":
        return KLDivergenceDiffingMethod
    elif method_name == "activation_analysis":
        return ActivationAnalysisDiffingMethod
    elif method_name == "crosscoder":
        return CrosscoderDiffingMethod
    elif method_name == "sae_difference":
        return SAEDifferenceMethod
    elif method_name == "pca":
        return PCAMethod
    elif method_name == "activation_difference_lens":
        return ActDiffLens
    elif method_name == "talkative_probe":
        return TalkativeProbeMethod
<<<<<<< HEAD
    elif method_name == "logit_diff_topk_occurring":
        return LogitDiffTopKOccurringMethod
=======
    elif method_name == "weight_amplification":
        return WeightDifferenceAmplification
>>>>>>> d2f1bf27
    else:
        raise ValueError(f"Unknown method: {method_name}")


class DiffingPipeline(Pipeline):
    """
    Pipeline for running diffing methods to analyze differences between models.

    This pipeline can orchestrate multiple diffing methods and chain them together.
    """

    def __init__(self, cfg: DictConfig):
        super().__init__(cfg, name="DiffingPipeline")

        # Store diffing configuration
        self.diffing_cfg = cfg.diffing

        # Initialize diffing method
        self.diffing_method = get_method_class(self.diffing_cfg.method.name)(self.cfg)

    def validate_config(self) -> None:
        """Validate the diffing pipeline configuration."""
        super().validate_config()

        # Check diffing-specific configuration
        if not hasattr(self.cfg, "diffing"):
            raise ValueError("Configuration must contain 'diffing' section")

        if not hasattr(self.cfg.diffing, "method"):
            raise ValueError("Diffing configuration must contain 'method' section")

        if not hasattr(self.cfg.diffing.method, "name"):
            raise ValueError("Diffing method configuration must contain 'name'")

        # Check model configuration
        if not hasattr(self.cfg, "model"):
            raise ValueError("Configuration must contain 'model' section")

        if not hasattr(self.cfg, "organism"):
            raise ValueError("Configuration must contain 'organism' section")

        self.logger.info("Diffing pipeline configuration validation passed")

    def run(self) -> Dict[str, Any]:
        """
        Run the diffing pipeline.

        Returns:
            Dictionary containing pipeline metadata and status
        """
        self.logger.info(f"Running diffing method: {self.diffing_cfg.method.name}")

        # Run the diffing method (results are saved to disk internally)
        self.diffing_method.run()

        self.logger.info(f"Diffing pipeline completed successfully")<|MERGE_RESOLUTION|>--- conflicted
+++ resolved
@@ -15,13 +15,10 @@
 from src.diffing.methods.pca import PCAMethod
 from src.diffing.methods.activation_difference_lens import ActDiffLens
 from src.diffing.methods.talkative_probe import TalkativeProbeMethod
-<<<<<<< HEAD
 from src.diffing.methods.logit_diff_topk_occurring import LogitDiffTopKOccurringMethod
-=======
 from src.diffing.methods.amplification.weight_amplification import (
     WeightDifferenceAmplification,
 )
->>>>>>> d2f1bf27
 
 
 def get_method_class(method_name: str) -> DiffingMethod:
@@ -40,13 +37,10 @@
         return ActDiffLens
     elif method_name == "talkative_probe":
         return TalkativeProbeMethod
-<<<<<<< HEAD
     elif method_name == "logit_diff_topk_occurring":
         return LogitDiffTopKOccurringMethod
-=======
     elif method_name == "weight_amplification":
         return WeightDifferenceAmplification
->>>>>>> d2f1bf27
     else:
         raise ValueError(f"Unknown method: {method_name}")
 
